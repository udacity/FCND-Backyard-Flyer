--- conflicted
+++ resolved
@@ -58,22 +58,7 @@
 
     # Lands the vehicle in the current location and returns true when the vehicle is on the ground
     def land(self):
-<<<<<<< HEAD
-        #Set the position below ground level
-        land_pos = np.copy(self.global_position)
-        land_pos[2] = self.global_home[2]
-
-        self.connection.send_mav_command(mavutil.mavlink.MAV_CMD_NAV_LAND, 0, 0, 0, 0,
-                                     int(land_pos[0]), int(land_pos[1]), land_pos[2])
-
-
-        #Monitor both the position and the velocity
-        while self.global_position[2] > 1.5 * land_pos[2]:
-            time.sleep(0.1)
-        print("Finished Landing")
-=======
         #TODO: fill out this method
->>>>>>> 0c54c8ec
         return True
         
     #Disarms the vehicle, and returns true when the motors report armed
